"""Main functions for running input videos through trace.

The overall algorithm is contained in 'pipeline_trace'. Briefly, the input
video is first broken into large epochs, each of which should be small enough
to fit in available memory. Each epoch is then broken into many non-overlapping
chunks. Each chunk is written to disk as a tiff stack, and parallel
instances of 'trace' are called on each chunk. Finally, the results from
each chunk are loaded and combined into a single large HDF5 file for the
entire video.
"""

import tifffile
import os
import numpy as np
import subprocess
import multiprocessing
import tables
try:
    from whisk.python import trace
except ImportError:
<<<<<<< HEAD
    print "cannot import whisk"
=======
    pass
>>>>>>> 9b4409af
import pandas
import WhiskiWrap
import my
import scipy.io
import ctypes
import glob
import time
import shutil

# Find the repo directory and the default param files
# The banks don't differe with sensitive or default
DIRECTORY = os.path.split(__file__)[0]
PARAMETERS_FILE = os.path.join(DIRECTORY, 'default.parameters')
SENSITIVE_PARAMETERS_FILE = os.path.join(DIRECTORY, 'sensitive.parameters')
HALFSPACE_DB_FILE = os.path.join(DIRECTORY, 'halfspace.detectorbank')
LINE_DB_FILE = os.path.join(DIRECTORY, 'line.detectorbank')

def copy_parameters_files(target_directory, sensitive=False):
    """Copies in parameters and banks"""
    if sensitive:
        shutil.copyfile(SENSITIVE_PARAMETERS_FILE, os.path.join(target_directory,
            'default.parameters'))
    else:
        shutil.copyfile(PARAMETERS_FILE, os.path.join(target_directory,
            'default.parameters'))
    
    # Banks are the same regardless
    shutil.copyfile(HALFSPACE_DB_FILE, os.path.join(target_directory,
        'halfspace.detectorbank'))
    shutil.copyfile(LINE_DB_FILE, os.path.join(target_directory,
        'line.detectorbank'))

class WhiskerSeg(tables.IsDescription):
    time = tables.UInt32Col()
    id = tables.UInt16Col()
    tip_x = tables.Float32Col()
    tip_y = tables.Float32Col()
    fol_x = tables.Float32Col()
    fol_y = tables.Float32Col()
    pixlen = tables.UInt16Col()
    chunk_start = tables.UInt32Col()

def write_chunk(chunk, chunkname, directory='.'):
    tifffile.imsave(os.path.join(directory, chunkname), chunk, compress=0)

def trace_chunk(video_filename, delete_when_done=False):
    """Run trace on an input file
    
    First we create a whiskers filename from `video_filename`, which is
    the same file with '.whiskers' replacing the extension. Then we run
    trace using subprocess.
    
    Care is taken to move into the working directory during trace, and then
    back to the original directory.
    
    Returns:
        stdout, stderr
    """
    print "Starting", video_filename
    orig_dir = os.getcwd()
    run_dir, raw_video_filename = os.path.split(os.path.abspath(video_filename))
    whiskers_file = WhiskiWrap.utils.FileNamer.from_video(video_filename).whiskers
    command = ['trace', raw_video_filename, whiskers_file]

    os.chdir(run_dir)
    try:
        pipe = subprocess.Popen(command,
            stdout=subprocess.PIPE,
            stderr=subprocess.PIPE,
            )
        stdout, stderr = pipe.communicate()  
    except:
        raise
    finally:
        os.chdir(orig_dir)
    print "Done", video_filename
    
    if not os.path.exists(whiskers_file):
        print raw_filename
        raise IOError("tracing seems to have failed")

    if delete_when_done:
        os.remove(video_filename)
    
    return {'video_filename': video_filename, 'stdout': stdout, 'stderr': stderr}


def sham_trace_chunk(video_filename):
    print "sham tracing", video_filename
    time.sleep(2)
    return video_filename

def setup_hdf5(h5_filename, expectedrows):

    # Open file
    h5file = tables.open_file(h5_filename, mode="w")    
    
    
    # A group for the normal data
    table = h5file.create_table(h5file.root, "summary", WhiskerSeg, 
        "Summary data about each whisker segment",
        expectedrows=expectedrows)

    # Put the contour here
    xpixels_vlarray = h5file.create_vlarray(
        h5file.root, 'pixels_x', 
        tables.Float32Atom(shape=()),
        title='Every pixel of each whisker (x-coordinate)',
        expectedrows=expectedrows)
    ypixels_vlarray = h5file.create_vlarray(
        h5file.root, 'pixels_y', 
        tables.Float32Atom(shape=()),
        title='Every pixel of each whisker (y-coordinate)',
        expectedrows=expectedrows)
    
    h5file.close()
    
def append_whiskers_to_hdf5(whisk_filename, h5_filename, chunk_start):
    """Load data from whisk_file and put it into an hdf5 file
    
    The HDF5 file will have two basic components:
        /summary : A table with the following columns:
            time, id, fol_x, fol_y, tip_x, tip_y, pixlen
            These are all directly taken from the whisk file
        /pixels_x : A vlarray of the same length as summary but with the
            entire array of x-coordinates of each segment.
        /pixels_y : Same but for y-coordinates
    """
    ## Load it, so we know what expectedrows is
    # This loads all whisker info into C data types
    # wv is like an array of trace.LP_cWhisker_Seg
    # Each entry is a trace.cWhisker_Seg and can be converted to
    # a python object via: wseg = trace.Whisker_Seg(wv[idx])
    # The python object responds to .time and .id (integers) and .x and .y (numpy
    # float arrays).
    #wv, nwhisk = trace.Debug_Load_Whiskers(whisk_filename)
    whiskers = trace.Load_Whiskers(whisk_filename)
    nwhisk = np.sum(map(len, whiskers.values()))

    # Open file
    h5file = tables.open_file(h5_filename, mode="a")

    ## Iterate over rows and store
    table = h5file.get_node('/summary')
    h5seg = table.row
    xpixels_vlarray = h5file.get_node('/pixels_x')
    ypixels_vlarray = h5file.get_node('/pixels_y')
    for frame, frame_whiskers in whiskers.iteritems():
        for whisker_id, wseg in frame_whiskers.iteritems():
            # Write to the table
            h5seg['chunk_start'] = chunk_start
            h5seg['time'] = wseg.time + chunk_start
            h5seg['id'] = wseg.id
            h5seg['fol_x'] = wseg.x[0]
            h5seg['fol_y'] = wseg.y[0]
            h5seg['tip_x'] = wseg.x[-1]
            h5seg['tip_y'] = wseg.y[-1]
            h5seg['pixlen'] = len(wseg.x)
            assert len(wseg.x) == len(wseg.y)
            h5seg.append()
            
            # Write x
            xpixels_vlarray.append(wseg.x)
            ypixels_vlarray.append(wseg.y)

    table.flush()
    h5file.close()    

def pipeline_trace(input_vfile, h5_filename,
    epoch_sz_frames=3200, chunk_sz_frames=200, 
    frame_start=0, frame_stop=None,
    n_trace_processes=4, expectedrows=1000000, flush_interval=100000,
    ):
    """Trace a video file using a chunked strategy.
    
    input_vfile : input video filename
    h5_filename : output HDF5 file
    epoch_sz_frames : Video is first broken into epochs of this length
    chunk_sz_frames : Each epoch is broken into chunks of this length
    frame_start, frame_stop : where to start and stop processing
    n_trace_processes : how many simultaneous processes to use for tracing
    expectedrows, flush_interval : used to set up hdf5 file
    
    TODO: combine the reading and writing stages using frame_func so that
    we don't have to load the whole epoch in at once. In fact then we don't
    even need epochs at all.
    """
    WhiskiWrap.utils.probe_needed_commands()
    
    # Figure out where to store temporary data
    input_vfile = os.path.abspath(input_vfile)
    input_dir = os.path.split(input_vfile)[0]    

    # Setup the result file
    setup_hdf5(h5_filename, expectedrows)

    # Figure out how many frames and epochs
    duration = my.video.get_video_duration2(input_vfile)
    frame_rate = my.video.get_video_params(input_vfile)[2]
    total_frames = int(np.rint(duration * frame_rate))
    if frame_stop is None:
        frame_stop = total_frames
    if frame_stop > total_frames:
        print "too many frames requested, truncating"
        frame_stop = total_frames
    
    # Iterate over epochs
    for start_epoch in range(frame_start, frame_stop, epoch_sz_frames):
        # How many frames in this epoch
        stop_epoch = np.min([frame_stop, start_epoch + epoch_sz_frames])
        print "Epoch %d - %d" % (start_epoch, stop_epoch)
        
        # Chunks
        chunk_starts = np.arange(start_epoch, stop_epoch, chunk_sz_frames)
        chunk_names = ['chunk%08d.tif' % nframe for nframe in chunk_starts]
    
        # read everything
        # need to be able to crop here
        print "Reading"
        frames = WhiskiWrap.video_utils.process_chunks_of_video(input_vfile, 
            frame_start=start_epoch, frame_stop=stop_epoch,
            frames_per_chunk=chunk_sz_frames, # only necessary for chunk_func
            frame_func=None, chunk_func=None,
            verbose=False, finalize='listcomp')

        # Dump frames into tiffs or lossless
        print "Writing"
        for n_whiski_chunk, chunk_name in enumerate(chunk_names):
            print n_whiski_chunk
            chunkstart = n_whiski_chunk * chunk_sz_frames
            chunkstop = (n_whiski_chunk + 1) * chunk_sz_frames
            chunk = frames[chunkstart:chunkstop]
            if len(chunk) in [3, 4]:
                print "WARNING: trace will fail on tiff stacks of length 3 or 4"
            write_chunk(chunk, chunk_name, input_dir)
        
        # Also write lossless and/or lossy monitor video here?
        # would really only be useful if cropping applied

        # trace each
        print "Tracing"
        pool = multiprocessing.Pool(n_trace_processes)        
        trace_res = pool.map(trace_chunk, 
            [os.path.join(input_dir, chunk_name)
                for chunk_name in chunk_names])
        pool.close()

        # stitch
        print "Stitching"
        for chunk_start, chunk_name in zip(chunk_starts, chunk_names):
            # Append each chunk to the hdf5 file
            fn = WhiskiWrap.utils.FileNamer.from_tiff_stack(
                os.path.join(input_dir, chunk_name))
            append_whiskers_to_hdf5(
                whisk_filename=fn.whiskers,
                h5_filename=h5_filename, 
                chunk_start=chunk_start)


def write_video_as_chunked_tiffs(input_reader, tiffs_to_trace_directory,
    chunk_size=200, chunk_name_pattern='chunk%08d.tif',
    stop_after_frame=None, monitor_video=None, timestamps_filename=None,
    monitor_video_kwargs=None):
    """Write frames to disk as tiff stacks
    
    input_reader : object providing .iter_frames() method and perhaps
        also a .timestamps attribute. For instance, PFReader, or some
        FFmpegReader object.
    tiffs_to_trace_directory : where to store the chunked tiffs
    stop_after_frame : to stop early
    monitor_video : if not None, should be a filename to write a movie to
    timestamps_filename : if not None, should be the name to write timestamps
    monitor_video_kwargs : ffmpeg params
    
    Returns: ChunkedTiffWriter object    
    """
    # Tiff writer
    ctw = WhiskiWrap.ChunkedTiffWriter(tiffs_to_trace_directory,
        chunk_size=chunk_size, chunk_name_pattern=chunk_name_pattern)

    # FFmpeg writer is initalized after first frame
    ffw = None

    # Iterate over frames
    for nframe, frame in enumerate(input_reader.iter_frames()):
        # Stop early?
        if stop_after_frame is not None and nframe >= stop_after_frame:
            break
        
        # Write to chunked tiff
        ctw.write(frame)
        
        # Optionally write to monitor video
        if monitor_video is not None:
            # Initialize ffw after first frame so we know the size
            if ffw is None:
                ffw = WhiskiWrap.FFmpegWriter(monitor_video, 
                    frame_width=frame.shape[1], frame_height=frame.shape[0],
                    **monitor_video_kwargs)
            ffw.write(frame)

    # Finalize writers
    ctw.close()
    if ffw is not None:
        ff_stdout, ff_stderr = ffw.close()

    # Also write timestamps as numpy file
    if hasattr(input_reader, 'timestamps') and timestamps_filename is not None:
        timestamps = np.concatenate(input_reader.timestamps)
        assert len(timestamps) >= ctw.frames_written
        np.save(timestamps_filename, timestamps[:ctw.frames_written])

    return ctw

def trace_chunked_tiffs(input_tiff_directory, h5_filename,
    n_trace_processes=4, expectedrows=1000000,
    ):
    """Trace tiffs that have been written to disk in parallel and stitch.
    
    input_tiff_directory : directory containing tiffs
    h5_filename : output HDF5 file
    n_trace_processes : how many simultaneous processes to use for tracing
    expectedrows : used to set up hdf5 file
    """
    WhiskiWrap.utils.probe_needed_commands()
    
    # Setup the result file
    setup_hdf5(h5_filename, expectedrows)
    
    # The tiffs have been written, figure out which they are
    tif_file_number_strings = my.misc.apply_and_filter_by_regex(
        '^chunk(\d+).tif$', os.listdir(input_tiff_directory), sort=False)
    tif_full_filenames = [
        os.path.join(input_tiff_directory, 'chunk%s.tif' % fns)
        for fns in tif_file_number_strings]
    tif_file_numbers = map(int, tif_file_number_strings)
    tif_ordering = np.argsort(tif_file_numbers)
    tif_sorted_filenames = np.array(tif_full_filenames)[
        tif_ordering]
    tif_sorted_file_numbers = np.array(tif_file_numbers)[
        tif_ordering]

    # trace each
    print "Tracing"
    pool = multiprocessing.Pool(n_trace_processes)        
    trace_res = pool.map(trace_chunk, tif_sorted_filenames)
    pool.close()
    
    # stitch
    print "Stitching"
    for chunk_start, chunk_name in zip(tif_sorted_file_numbers, tif_sorted_filenames):
        # Append each chunk to the hdf5 file
        fn = WhiskiWrap.utils.FileNamer.from_tiff_stack(chunk_name)
        append_whiskers_to_hdf5(
            whisk_filename=fn.whiskers,
            h5_filename=h5_filename, 
            chunk_start=chunk_start)


def interleaved_reading_and_tracing(input_reader, tiffs_to_trace_directory,
    sensitive=False,
    chunk_size=200, chunk_name_pattern='chunk%08d.tif',
    stop_after_frame=None, delete_tiffs=True,
    timestamps_filename=None, monitor_video=None, 
    monitor_video_kwargs=None, write_monitor_ffmpeg_stderr_to_screen=False,
    h5_filename=None, frame_func=None,
    n_trace_processes=4, expectedrows=1000000,    
    verbose=True
    ):
    """Read, write, and trace each chunk, one at a time.
    
    This is an alternative to first calling:
        write_video_as_chunked_tiffs
    And then calling
        trace_chunked_tiffs
    
    input_reader : Typically a PFReader or FFmpegReader
    tiffs_to_trace_directory : Location to write the tiffs
    sensitive: if False, use default. If True, lower MIN_SIGNAL
    chunk_size : frames per chunk
    chunk_name_pattern : how to name them
    stop_after_frame : break early, for debugging
    delete_tiffs : whether to delete tiffs after done tracing
    timestamps_filename : Where to store the timestamps
        Only vallid for PFReader input_reader
    monitor_video : filename for a monitor video
        If None, no monitor video will be written
    monitor_video_kwargs : kwargs to pass to FFmpegWriter for monitor
    write_monitor_ffmpeg_stderr_to_screen : whether to display
        output from ffmpeg writing instance
    h5_filename : hdf5 file to stitch whiskers information into
    frame_func : function to apply to each frame
        If 'invert', will apply 255 - frame
    n_trace_processes : number of simultaneous trace processes
    expectedrows : how to set up hdf5 file
    verbose : verbose
    
    Returns: dict
        trace_pool_results : result of each call to trace
        monitor_ff_stderr, monitor_ff_stdout : results from monitor
            video ffmpeg instance
    """
    ## Set up kwargs
    if monitor_video_kwargs is None:
        monitor_video_kwargs = {}
    
    if frame_func == 'invert':
        frame_func = lambda frame: 255 - frame
    
    # Check commands
    WhiskiWrap.utils.probe_needed_commands()
    
    ## Initialize readers and writers
    if verbose:
        print "initalizing readers and writers"
    # Tiff writer
    ctw = WhiskiWrap.ChunkedTiffWriter(tiffs_to_trace_directory,
        chunk_size=chunk_size, chunk_name_pattern=chunk_name_pattern)

    # FFmpeg writer is initalized after first frame
    ffw = None

    # Setup the result file
    setup_hdf5(h5_filename, expectedrows)
    
    # Copy the parameters files
    copy_parameters_files(tiffs_to_trace_directory, sensitive=sensitive)
    
    ## Set up the worker pool
    # Pool of trace workers
    trace_pool = multiprocessing.Pool(n_trace_processes)        
    
    # Keep track of results
    trace_pool_results = []
    deleted_tiffs = []
    def log_result(result):
        trace_pool_results.append(result)
    
    ## Iterate over chunks
    out_of_frames = False
    nframe = 0
    
    # Init the iterator outside of the loop so that it persists
    iter_obj = input_reader.iter_frames()
    
    while not out_of_frames:
        # Get a chunk of frames
        if verbose:
            print "loading chunk of frames starting with ", nframe
        chunk_of_frames = []
        for frame in iter_obj:
            if frame_func is not None:
                frame = frame_func(frame)
            chunk_of_frames.append(frame)
            nframe = nframe + 1
            if stop_after_frame is not None and nframe >= stop_after_frame:
                break
            if len(chunk_of_frames) == chunk_size:
                break
    
        # Check if we ran out
        if len(chunk_of_frames) != chunk_size:
            out_of_frames = True
                
        ## Write tiffs
        # We do this synchronously to ensure that it happens before
        # the trace starts
        for frame in chunk_of_frames:
            ctw.write(frame)        
        
        # Make sure the chunk was written, in case this is the last one
        # and we didn't reach chunk_size yet
        if len(chunk_of_frames) != chunk_size:
            ctw._write_chunk()
        assert ctw.count_unwritten_frames() == 0

        # Figure out which tiff file was just generated
        tif_filename = ctw.chunknames_written[-1]
        
        ## Start trace
        trace_pool.apply_async(trace_chunk, args=(tif_filename, delete_tiffs),
            callback=log_result)
        
        ## Determine whether we can delete any tiffs
        #~ if delete_tiffs:
            #~ tiffs_to_delete = [
                #~ tpres['video_filename'] for tpres in trace_pool_results
                #~ if tpres['video_filename'] not in deleted_tiffs]
            #~ for filename in tiffs_to_delete:
                #~ if verbose:
                    #~ print "deleting", filename
                #~ os.remove(filename)
    
        ## Start monitor encode
        # This is also synchronous, otherwise the input buffer might fill up
        if monitor_video is not None:        
            if ffw is None:
                ffw = WhiskiWrap.FFmpegWriter(monitor_video, 
                    frame_width=frame.shape[1], frame_height=frame.shape[0],
                    write_stderr_to_screen=write_monitor_ffmpeg_stderr_to_screen,
                    **monitor_video_kwargs)
            for frame in chunk_of_frames:
                ffw.write(frame)        
        
        ## Determine if we should pause
        while len(ctw.chunknames_written) > len(trace_pool_results) + 2 * n_trace_processes:
            print "waiting for tracing to catch up"
            time.sleep(30)
    
    ## Wait for trace to complete
    if verbose:
        print "done with reading and writing, just waiting for tracing"
    # Tell it no more jobs, so close when done
    trace_pool.close()
    
    # Wait for everything to finish
    trace_pool.join()
    
    ## Error check the tifs that were processed
    # Get the tifs we wrote, and the tifs we trace
    written_chunks = sorted(ctw.chunknames_written)
    traced_filenames = sorted([
        res['video_filename'] for res in trace_pool_results])
    
    # Check that they are the same
    if not np.all(np.array(written_chunks) == np.array(traced_filenames)):
        raise ValueError("not all chunks were traced")

    ## Extract the chunk numbers from the filenames
    # The tiffs have been written, figure out which they are
    split_traced_filenames = [os.path.split(fn)[1] for fn in traced_filenames]
    tif_file_number_strings = my.misc.apply_and_filter_by_regex(
        '^chunk(\d+).tif$', split_traced_filenames, sort=False)
    tif_full_filenames = [
        os.path.join(tiffs_to_trace_directory, 'chunk%s.tif' % fns)
        for fns in tif_file_number_strings]
    tif_file_numbers = map(int, tif_file_number_strings)
    tif_ordering = np.argsort(tif_file_numbers)
    tif_sorted_filenames = np.array(tif_full_filenames)[
        tif_ordering]
    tif_sorted_file_numbers = np.array(tif_file_numbers)[
        tif_ordering]
    
    # stitch
    print "Stitching"
    for chunk_start, chunk_name in zip(tif_sorted_file_numbers, tif_sorted_filenames):
        # Append each chunk to the hdf5 file
        fn = WhiskiWrap.utils.FileNamer.from_tiff_stack(chunk_name)
        append_whiskers_to_hdf5(
            whisk_filename=fn.whiskers,
            h5_filename=h5_filename, 
            chunk_start=chunk_start)

    # Finalize writers
    ctw.close()
    if ffw is not None:
        ff_stdout, ff_stderr = ffw.close()
    else:
        ff_stdout, ff_stderr = None, None

    # Also write timestamps as numpy file
    if hasattr(input_reader, 'timestamps') and timestamps_filename is not None:
        timestamps = np.concatenate(input_reader.timestamps)
        assert len(timestamps) >= ctw.frames_written
        np.save(timestamps_filename, timestamps[:ctw.frames_written])

    return {'trace_pool_results': trace_pool_results,
        'monitor_ff_stdout': ff_stdout,
        'monitor_ff_stderr': ff_stderr,
        }
    

class PFReader:
    """Reads photonfocus modulated data stored in matlab files"""
    def __init__(self, input_directory, n_threads=4, verbose=True):
        """Initialize a new reader.
        
        input_directory : where the mat files are
            They are assumed to have a format like img10.mat, etc.
            They should contain variables called 'img' (a 4d array of
            modulated frames) and 't' (timestamps of each frame).
        n_threads : sent to pfDoubleRate_SetNrOfThreads
        """
        self.input_directory = input_directory
        self.verbose = verbose

        # Load the library
        libboost_thread = ctypes.cdll.LoadLibrary(
            '/usr/local/lib/libboost_thread.so')
        self.pf_lib = ctypes.cdll.LoadLibrary(
            '/home/chris/Downloads/PFInstaller_2_36_Linux64/'
            'PFInstaller_2_36_Linux64/PFRemote/bin/libpfDoubleRate.so')
        self.demod_func = self.pf_lib['pfDoubleRate_DeModulateImage']

        # Set the number of threads
        self.pf_lib['pfDoubleRate_SetNrOfThreads'](n_threads)
        
        # Find all the imgN.mat files in the input directory
        self.matfile_number_strings = my.misc.apply_and_filter_by_regex(
            '^img(\d+)\.mat$', os.listdir(self.input_directory), sort=False)
        self.matfile_names = [
            os.path.join(self.input_directory, 'img%s.mat' % fns)
            for fns in self.matfile_number_strings]
        self.matfile_numbers = map(int, self.matfile_number_strings)
        self.matfile_ordering = np.argsort(self.matfile_numbers)

        # Sort the names and numbers
        self.sorted_matfile_names = np.array(self.matfile_names)[
            self.matfile_ordering]
        self.sorted_matfile_numbers = np.array(self.matfile_numbers)[
            self.matfile_ordering]
        
        # Create variable to store timestamps
        self.timestamps = []
        self.n_frames_read = 0
        
        # Set these values once they are read from the file
        self.frame_height = None
        self.frame_width = None
    
    def iter_frames(self):
        """Yields frames as they are read and demodulated.
        
        Iterates through the matfiles in order, demodulates each frame,
        and yields them one at a time.
        
        The chunk of timestamps from each matfile is appended to the list
        self.timestamps, so that self.timestamps is a list of arrays. There
        will be more timestamps than read frames until the end of the chunk.
        
        Also sets self.frame_height and self.frame_width and checks that
        they are consistent over the session.
        """
        # Iterate through matfiles and load
        for matfile_name in self.sorted_matfile_names:
            if self.verbose:
                print "loading %s" % matfile_name
            
            # Load the raw data
            # This is the slowest step
            matfile_load = scipy.io.loadmat(matfile_name)
            matfile_t = matfile_load['t'].flatten()
            matfile_modulated_data = matfile_load['img'].squeeze()
            assert matfile_modulated_data.ndim == 3 # height, width, time

            # Append the timestamps
            self.timestamps.append(matfile_t)

            # Extract shape
            n_frames = len(matfile_t)
            assert matfile_modulated_data.shape[-1] == n_frames
            modulated_frame_width = matfile_modulated_data.shape[1]
            frame_height = matfile_modulated_data.shape[0]
            
            if self.verbose:
                print "loaded %d modulated frames @ %dx%d" % (n_frames,
                    modulated_frame_width, frame_height)
            
            # Find the demodulated width
            # This can be done by pfDoubleRate_GetDeModulatedWidth
            # but I don't understand what it's doing.
            if modulated_frame_width == 416:
                demodulated_frame_width = 800
            elif modulated_frame_width == 332:
                demodulated_frame_width = 640
            else:
                raise ValueError("unknown modulated width: %d" %
                    modulated_frame_width)
            
            # Store the frame sizes as necessary
            if self.frame_width is None:
                self.frame_width = demodulated_frame_width
            if self.frame_width != demodulated_frame_width:
                raise ValueError("inconsistent frame widths")
            if self.frame_height is None:
                self.frame_height = frame_height
            if self.frame_height != frame_height:
                raise ValueError("inconsistent frame heights")            
            
            # Create a buffer for the result of each frame
            demodulated_frame_buffer = ctypes.create_string_buffer(
                frame_height * demodulated_frame_width)
            
            # Iterate over frames
            for n_frame in range(n_frames):
                if self.verbose and np.mod(n_frame, 200) == 0:
                    print "iterator has reached frame %d" % n_frame
                
                # Convert image to char array
                # Ideally we would use a buffer here instead of a copy in order
                # to save time. But Matlab data comes back in Fortran order 
                # instead of C order, so this is not possible.
                frame_charry = ctypes.c_char_p(
                    matfile_modulated_data[:, :, n_frame].tobytes())
                #~ frame_charry = ctypes.c_char_p(
                    #~ bytes(matfile_modulated_data[:, :, n_frame].data))
                
                # Run
                self.demod_func(demodulated_frame_buffer, frame_charry,
                    demodulated_frame_width, frame_height, 
                    modulated_frame_width)
                
                # Extract the result from the buffer
                demodulated_frame = np.fromstring(demodulated_frame_buffer,
                    dtype=np.uint8).reshape(
                    frame_height, demodulated_frame_width)
                
                self.n_frames_read = self.n_frames_read + 1
                
                yield demodulated_frame
        
        if self.verbose:
            print "iterator is empty"
    
    def close(self):
        """Currently does nothing"""
        pass
    
    def isclosed(self):
        return True

class ChunkedTiffWriter:
    """Writes frames to a series of tiff stacks"""
    def __init__(self, output_directory, chunk_size=200,
        chunk_name_pattern='chunk%08d.tif'):
        """Initialize a new chunked tiff writer.
        
        output_directory : where to write the chunks
        chunk_size : frames per chunk
        chunk_name_pattern : how to name the chunk, using the number of
            the first frame in it
        """
        self.output_directory = output_directory
        self.chunk_size = chunk_size
        self.chunk_name_pattern = chunk_name_pattern
        
        # Initialize counters so we know what frame and chunk we're on
        self.frames_written = 0
        self.frame_buffer = []
        self.chunknames_written = []
    
    def write(self, frame):
        """Buffered write frame to tiff stacks"""
        # Append to buffer
        self.frame_buffer.append(frame)
        
        # Write chunk if buffer is full
        if len(self.frame_buffer) == self.chunk_size:
            self._write_chunk()

    def _write_chunk(self):
        if len(self.frame_buffer) != 0:
            # Form the chunk
            chunk = np.array(self.frame_buffer)
            
            # Name it
            chunkname = os.path.join(self.output_directory,
                self.chunk_name_pattern % self.frames_written)
            
            # Write it
            tifffile.imsave(chunkname, chunk, compress=0)
            
            # Update the counter
            self.frames_written += len(self.frame_buffer)
            self.frame_buffer = []        
            
            # Update the list of written chunks
            self.chunknames_written.append(chunkname)
    
    def count_unwritten_frames(self):
        """Returns the number of buffered, unwritten frames"""
        return len(self.frame_buffer)
    
    def close(self):
        """Finish writing any final unfinished chunk"""
        self._write_chunk()

class FFmpegReader:
    """Reads frames from a video file using ffmpeg process"""
    def __init__(self, input_filename, pix_fmt='gray', bufsize=10**9,
        duration=None, start_frame_time=None, start_frame_number=None,
        write_stderr_to_screen=False):
        """Initialize a new reader
        
        input_filename : name of file
        pix_fmt : used to format the raw data coming from ffmpeg into
            a numpy array
        bufsize : probably not necessary because we read one frame at a time
        duration : duration of video to read (-t parameter)
        start_frame_time, start_frame_number : -ss parameter
            Parsed using my.video.ffmpeg_frame_string
        write_stderr_to_screen : if True, writes to screen, otherwise to
            /dev/null
        """
        self.input_filename = input_filename
    
        # Get params
        self.frame_width, self.frame_height, self.frame_rate = \
            my.video.get_video_params(input_filename)
        
        # Set up pix_fmt
        if pix_fmt == 'gray':
            self.bytes_per_pixel = 1
        elif pix_fmt == 'rgb24':
            self.bytes_per_pixel = 3
        else:
            raise ValueError("can't handle pix_fmt:", pix_fmt)
        self.read_size_per_frame = self.bytes_per_pixel * \
            self.frame_width * self.frame_height
        
        # Create the command
        command = ['ffmpeg']
        
        # Add ss string
        if start_frame_time is not None or start_frame_number is not None:
            ss_string = my.video.ffmpeg_frame_string(input_filename,
                frame_time=start_frame_time, frame_number=start_frame_number)
            command += [
                '-ss', ss_string]
        
        command += [
            '-i', input_filename,
            '-f', 'image2pipe',
            '-pix_fmt', pix_fmt]
        
        # Add duration string
        if duration is not None:
            command += [
                '-t', str(duration),]
        
        # Add vcodec for pipe
        command += [
            '-vcodec', 'rawvideo', '-']
        
        # To store result
        self.n_frames_read = 0

        # stderr
        if write_stderr_to_screen:
            stderr = None
        else:
            stderr = open(os.devnull, 'w')

        # Init the pipe
        # We set stderr to null so it doesn't fill up screen or buffers
        # And we set stdin to PIPE to keep it from breaking our STDIN
        self.ffmpeg_proc = subprocess.Popen(command, 
            stdin=subprocess.PIPE,
            stdout=subprocess.PIPE, stderr=stderr, 
            bufsize=bufsize)

    def iter_frames(self):
        """Yields one frame at a time
        
        When done: terminates ffmpeg process, and stores any remaining
        results in self.leftover_bytes and self.stdout and self.stderr
        
        It might be worth writing this as a chunked reader if this is too
        slow. Also we need to be able to seek through the file.
        """
        # Read this_chunk, or as much as we can
        while(True):
            raw_image = self.ffmpeg_proc.stdout.read(self.read_size_per_frame)

            # check if we ran out of frames
            if len(raw_image) != self.read_size_per_frame:
                self.leftover_bytes = raw_image
                self.close()
                return
        
            # Convert to array
            flattened_im = np.fromstring(raw_image, dtype='uint8')
            if self.bytes_per_pixel == 1:
                frame = flattened_im.reshape(
                    (self.frame_height, self.frame_width))
            else:
                frame = flattened_im.reshape(
                    (self.frame_height, self.frame_width, self.bytes_per_pixel))

            # Update
            self.n_frames_read = self.n_frames_read + 1

            # Yield
            yield frame
    
    def close(self):
        """Closes the process"""
        # Need to terminate in case there is more data but we don't
        # care about it
        # But if it's already terminated, don't try to terminate again
        if self.ffmpeg_proc.returncode is None:
            self.ffmpeg_proc.terminate()
        
            # Extract the leftover bits
            self.stdout, self.stderr = self.ffmpeg_proc.communicate()
        
        return self.ffmpeg_proc.returncode
    
    def isclosed(self):
        if hasattr(self.ffmpeg_proc, 'returncode'):
            return self.ffmpeg_proc.returncode is not None
        else:
            # Never even ran? I guess this counts as closed.
            return True

class FFmpegWriter:
    """Writes frames to an ffmpeg compression process"""
    def __init__(self, output_filename, frame_width, frame_height,
        output_fps=30, vcodec='libx264', pix_fmt='gray', qp=15, preset='medium',
        write_stderr_to_screen=False):
        """Initialize the ffmpeg writer
        
        output_filename : name of output file
        frame_width, frame_height : Used to inform ffmpeg how to interpret
            the data coming in the stdin pipe
        output_fps : frame rate
        pix_fmt : Tell ffmpeg how to interpret the raw data on the pipe
            This should match the output generated by frame.tostring()
        crf : quality. 0 means lossless
        preset : speed/compression tradeoff
        write_stderr_to_screen :
            If True, writes ffmpeg's updates to screen
            If False, writes to /dev/null
        
        With old versions of ffmpeg (jon-severinsson) I was not able to get
        truly lossless encoding with libx264. It was clamping the luminances to
        16..235. Some weird YUV conversion? 
        '-vf', 'scale=in_range=full:out_range=full' seems to help with this
        In any case it works with new ffmpeg. Also the codec ffv1 will work
        but is slightly larger filesize.
        """
        # Open an ffmpeg process
        cmdstring = ('ffmpeg', 
            '-y', '-r', '%d' % output_fps,
            '-s', '%dx%d' % (frame_width, frame_height), # size of image string
            '-pix_fmt', pix_fmt, # format
            '-f', 'rawvideo',  '-i', '-', # raw video from the pipe
            '-vcodec', vcodec,
            '-qp', str(qp), 
            '-preset', preset,
            output_filename) # output encoding
        
        if write_stderr_to_screen:
            self.ffmpeg_proc = subprocess.Popen(cmdstring, stdin=subprocess.PIPE,
                stdout=subprocess.PIPE)
        else:
            self.ffmpeg_proc = subprocess.Popen(cmdstring, stdin=subprocess.PIPE,
                stdout=subprocess.PIPE, stderr=open('/dev/null', 'w'))       
    
    def write(self, frame):
        """Write a frame to the ffmpeg process"""
        self.ffmpeg_proc.stdin.write(frame.tostring())
    
    def write_bytes(self, bytestring):
        self.ffmpeg_proc.stdin.write(bytestring)
    
    def close(self):
        """Closes the ffmpeg process and returns stdout, stderr"""
        return self.ffmpeg_proc.communicate()<|MERGE_RESOLUTION|>--- conflicted
+++ resolved
@@ -18,11 +18,7 @@
 try:
     from whisk.python import trace
 except ImportError:
-<<<<<<< HEAD
     print "cannot import whisk"
-=======
-    pass
->>>>>>> 9b4409af
 import pandas
 import WhiskiWrap
 import my
